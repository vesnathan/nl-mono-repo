--- conflicted
+++ resolved
@@ -7,7 +7,7 @@
 
 You can deploy all stacks at once or deploy them individually. The deployment order is important: WAF → Shared AWS Assets → CloudWatchLive Backend.
 
-<<<<<<< HEAD
+
 ### Deploy All Stacks at Once
 
 The recommended way to deploy all stacks is using the root-level script:
@@ -55,46 +55,7 @@
 - First Name: John
 - Last Name: Doe
 - Password: Temp1234!  
-=======
-  
-&nbsp;cd /home/liqk1ugzoezh5okwywlr_/dev/nl-mono-repo/packages/cwl-waf && STAGE=dev AWS_PROFILE=nlmonorepo-waf-dev yarn deploy-waf  
-&nbsp;cd /home/liqk1ugzoezh5okwywlr_/dev/nl-mono-repo/packages/cwl-waf && STAGE=dev AWS_PROFILE=nlmonorepo-waf-dev yarn remove-waf  
-  
-&nbsp;cd /home/liqk1ugzoezh5okwywlr_/dev/nl-mono-repo/packages/shared-aws-assets && STAGE=dev AWS_PROFILE=nlmonorepo-shared-dev yarn deploy-shared  
-&nbsp;cd /home/liqk1ugzoezh5okwywlr_/dev/nl-mono-repo/packages/shared-aws-assets && STAGE=dev AWS_PROFILE=nlmonorepo-shared-dev yarn remove-shared  
 
-&nbsp;cd /home/liqk1ugzoezh5okwywlr_/dev/nl-mono-repo/packages/cloudwatchlive/backend && STAGE=dev AWS_PROFILE=nlmonorepo-cwl-dev yarn deploy-cwl  
-&nbsp;cd /home/liqk1ugzoezh5okwywlr_/dev/nl-mono-repo/packages/cloudwatchlive/backend && STAGE=dev AWS_PROFILE=nlmonorepo-cwl-dev yarn remove-cwl
-
-&nbsp;cd /home/liqk1ugzoezh5okwywlr_/dev/nl-mono-repo/packages/cloudwatchlive/backend && STAGE=dev AWS_PROFILE=nlmonorepo-cwl-dev yarn post-deploy
-  
-&nbsp;"yarn build-gql" to build types in all packages that have build-gql scripts  
-&nbsp;"yarn build" to run build script in packages that have it (CWL FE)  
-&nbsp;"yarn deploy-waf --stage &lt;stage&gt;" to deploy WAF in us-east-1  
-&nbsp;"yarn deploy-shared --stage &lt;stage&gt;"" to deploy shared DB assets  
-&nbsp;"yarn deploy-cwl --stage &lt;stage&gt;"" to deploy Cloud Watch Live  
-&nbsp;TODO: Script this  
-    
-&nbsp;Add a user to Cognito.  
-&nbsp;Add that user to CWLUsersTable:  
-&nbsp;{  
-&nbsp;&nbsp;"userId": "&lt;userName from Cognito (is a uuid)&gt;",  
-&nbsp;&nbsp;"organizationId": "",  
-&nbsp;&nbsp;"PrivacyPolicy": "",  
-&nbsp;&nbsp;"TermsAndConditions": "",  
-&nbsp;&nbsp;"userAddedById": "",  
-&nbsp;&nbsp;"userCreated": "",  
-&nbsp;&nbsp;"userEmail": "&lt;A valid email (code will be sent here)&gt;",  
-&nbsp;&nbsp;"userFirstName": "John",  
-&nbsp;&nbsp;"userLastName": "Doe",  
-&nbsp;&nbsp;"userPhone": "",  
-&nbsp;&nbsp;"userProfilePicture": {  
-&nbsp;&nbsp;&nbsp;"Bucket": "",  
-&nbsp;&nbsp;&nbsp;"Key": ""  
-&nbsp;&nbsp;},  
-&nbsp;&nbsp;   "userTitle": ""  
-&nbsp;}  
->>>>>>> 71c5cbe2
    
 ## Launch dev site  
 Run:  
