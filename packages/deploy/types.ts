import { readFile } from "fs/promises";
import { join } from "path";

export interface StackConfig {
  stackName: string;
  region: string;
  templateBucket: string;
  stage: string;
}

export interface DeploymentOptions {
  stage: string;
  region?: string;
  autoDeleteFailedStacks?: boolean;
  skipFrontendBuild?: boolean;
  skipResolversBuild?: boolean; // Skip building and uploading resolvers and Lambda functions
  skipUpload?: boolean;
  skipInvalidation?: boolean;
  skipUserSetup?: boolean;
  debugMode?: boolean;
  adminEmail?: string;
  skipUserCreation?: boolean;
  roleArn?: string;
  tags?: { [key: string]: string };
  disableRollback?: boolean;
  skipWAF?: boolean; // Skip WAF dependency (useful for dev to save costs)
  domainName?: string; // Custom domain name for CloudFront (prod only)
  hostedZoneId?: string; // Route53 Hosted Zone ID for domain validation (prod only)
}

export interface ForceDeleteOptions {
  stackType: StackType;
  stage: string;
  region?: string;
}

export enum StackType {
  WAF = "WAF",
  Shared = "Shared",
  CWL = "CWL",
  AwsExample = "AwsExample",
  TheStoryHub = "TheStoryHub",
<<<<<<< HEAD
  CardCountingTrainer = "CardCountingTrainer",
=======
  LawnOrder = "LawnOrder",
>>>>>>> c5ceee35
}

export const STACK_ORDER: StackType[] = [
  StackType.WAF,
  StackType.Shared,
  StackType.CWL,
  StackType.AwsExample,
  StackType.TheStoryHub,
  StackType.LawnOrder,
];

export const TEMPLATE_PATHS: Record<StackType, string> = {
  [StackType.WAF]: join(__dirname, "templates/waf/cfn-template.yaml"),
  [StackType.Shared]: join(__dirname, "templates/shared/cfn-template.yaml"),
  [StackType.CWL]: join(__dirname, "templates/cwl/cfn-template.yaml"),
  [StackType.AwsExample]: join(
    __dirname,
    "templates/aws-example/cfn-template.yaml",
  ),
  [StackType.TheStoryHub]: join(
    __dirname,
    "templates/the-story-hub/cfn-template.yaml",
  ),
<<<<<<< HEAD
  [StackType.CardCountingTrainer]: join(
    __dirname,
    "templates/card-counting-trainer/cfn-template.yaml",
=======
  [StackType.LawnOrder]: join(
    __dirname,
    "templates/lawn-order/cfn-template.yaml",
>>>>>>> c5ceee35
  ),
};

export const TEMPLATE_RESOURCES_PATHS: Record<StackType, string> = {
  [StackType.WAF]: join(__dirname, "templates/waf/"),
  [StackType.Shared]: join(__dirname, "templates/shared/"),
  [StackType.CWL]: join(__dirname, "templates/cwl/"),
  [StackType.AwsExample]: join(__dirname, "templates/aws-example/"),
  [StackType.TheStoryHub]: join(__dirname, "templates/the-story-hub/"),
<<<<<<< HEAD
  [StackType.CardCountingTrainer]: join(
    __dirname,
    "templates/card-counting-trainer/",
  ),
=======
  [StackType.LawnOrder]: join(__dirname, "templates/lawn-order/"),
>>>>>>> c5ceee35
};

export const getStackName = (stackType: StackType, stage: string) =>
  `nlmonorepo-${String(stackType).toLowerCase().replace(/_/g, "-")}-${stage}`;

export const getTemplateBucketName = (stage: string) =>
  `nlmonorepo-templates-${stage}`;

export const getTemplateBody = async (
  stackType: StackType,
): Promise<string> => {
  const templatePath = TEMPLATE_PATHS[stackType];
  return readFile(templatePath, "utf-8");
};<|MERGE_RESOLUTION|>--- conflicted
+++ resolved
@@ -40,11 +40,8 @@
   CWL = "CWL",
   AwsExample = "AwsExample",
   TheStoryHub = "TheStoryHub",
-<<<<<<< HEAD
   CardCountingTrainer = "CardCountingTrainer",
-=======
   LawnOrder = "LawnOrder",
->>>>>>> c5ceee35
 }
 
 export const STACK_ORDER: StackType[] = [
@@ -53,6 +50,7 @@
   StackType.CWL,
   StackType.AwsExample,
   StackType.TheStoryHub,
+  StackType.CardCountingTrainer,
   StackType.LawnOrder,
 ];
 
@@ -68,15 +66,13 @@
     __dirname,
     "templates/the-story-hub/cfn-template.yaml",
   ),
-<<<<<<< HEAD
   [StackType.CardCountingTrainer]: join(
     __dirname,
     "templates/card-counting-trainer/cfn-template.yaml",
-=======
+  ),
   [StackType.LawnOrder]: join(
     __dirname,
     "templates/lawn-order/cfn-template.yaml",
->>>>>>> c5ceee35
   ),
 };
 
@@ -86,14 +82,11 @@
   [StackType.CWL]: join(__dirname, "templates/cwl/"),
   [StackType.AwsExample]: join(__dirname, "templates/aws-example/"),
   [StackType.TheStoryHub]: join(__dirname, "templates/the-story-hub/"),
-<<<<<<< HEAD
   [StackType.CardCountingTrainer]: join(
     __dirname,
     "templates/card-counting-trainer/",
   ),
-=======
   [StackType.LawnOrder]: join(__dirname, "templates/lawn-order/"),
->>>>>>> c5ceee35
 };
 
 export const getStackName = (stackType: StackType, stage: string) =>
