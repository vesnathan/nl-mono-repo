--- conflicted
+++ resolved
@@ -18,11 +18,8 @@
 import { deployCwl } from "./packages/cwl/deploy";
 import { deployAwsExample } from "./packages/aws-example/deploy";
 import { deployTheStoryHub } from "./packages/the-story-hub/deploy";
-<<<<<<< HEAD
 import { deployCardCountingTrainer } from "./packages/card-counting-trainer/deploy";
-=======
 import { deployLawnOrder } from "./packages/lawn-order/deploy";
->>>>>>> c5ceee35
 /**
  * Type for deploy handler functions
  */
@@ -39,11 +36,8 @@
   [StackType.CWL]: deployCwl,
   [StackType.AwsExample]: deployAwsExample,
   [StackType.TheStoryHub]: deployTheStoryHub,
-<<<<<<< HEAD
   [StackType.CardCountingTrainer]: deployCardCountingTrainer,
-=======
   [StackType.LawnOrder]: deployLawnOrder,
->>>>>>> c5ceee35
 };
 
 /**
