import { writeFile, readFile, mkdir } from "fs/promises";
import { join } from "path";
import {
  CloudFormationClient,
  DescribeStacksCommand,
} from "@aws-sdk/client-cloudformation";
import { logger } from "./utils/logger";
import { StackType, getStackName } from "./types";

export interface StackOutput {
  OutputKey: string;
  OutputValue: string;
  Description?: string;
  ExportName?: string;
}

export interface StageDeploymentOutputs {
  lastUpdated: string;
  stacks: Partial<
    Record<
      StackType,
      {
        region: string;
        stackName: string;
        outputs: StackOutput[];
      }
    >
  >;
}

export interface DeploymentOutputs {
  stages: Record<string, StageDeploymentOutputs>;
}

export class OutputsManager {
  private outputsFilePath: string;

  constructor() {
    this.outputsFilePath = join(__dirname, "deployment-outputs.json");
  }

  async saveStackOutputs(
    stackType: StackType,
    stage: string,
    region: string,
  ): Promise<void> {
    try {
      const stackName = getStackName(stackType, stage);

      // Use the correct region for each stack type
      const stackRegion = stackType === StackType.WAF ? "us-east-1" : region;
      const cfClient = new CloudFormationClient({ region: stackRegion });

      logger.debug(
        `Fetching outputs for ${stackType} stack: ${stackName} in region ${stackRegion}`,
      );

      const command = new DescribeStacksCommand({ StackName: stackName });
      const response = await cfClient.send(command);

      const stack = response.Stacks?.[0];
      if (!stack?.Outputs) {
        logger.warning(`No outputs found for stack ${stackName}`);
        return;
      }

      const outputs: StackOutput[] = stack.Outputs.map((output) => ({
        OutputKey: output.OutputKey || "",
        OutputValue: output.OutputValue || "",
        Description: output.Description,
        ExportName: output.ExportName,
      }));

      // Load existing outputs (handles nested stages structure)
      let fullOutputs: any;
      try {
        const existingContent = await readFile(this.outputsFilePath, "utf8");
<<<<<<< HEAD
        fullOutputs = JSON.parse(existingContent);
        // Ensure nested structure exists
        if (!fullOutputs.stages) {
          fullOutputs = { stages: {} };
        }
        if (!fullOutputs.stages[stage]) {
          fullOutputs.stages[stage] = {
            lastUpdated: new Date().toISOString(),
            stacks: {},
          };
        }
      } catch {
        fullOutputs = {
          stages: {
            [stage]: {
              lastUpdated: new Date().toISOString(),
              stacks: {},
            },
          },
=======
        const parsed = JSON.parse(existingContent);

        // Handle migration from old format
        if ("stage" in parsed && "stacks" in parsed && !("stages" in parsed)) {
          // Old format: { stage, lastUpdated, stacks }
          deploymentOutputs = {
            stages: {
              [parsed.stage]: {
                lastUpdated: parsed.lastUpdated,
                stacks: parsed.stacks,
              },
            },
          };
        } else {
          deploymentOutputs = parsed;
        }
      } catch {
        deploymentOutputs = {
          stages: {},
        };
      }

      // Initialize stage if it doesn't exist
      if (!deploymentOutputs.stages[stage]) {
        deploymentOutputs.stages[stage] = {
          lastUpdated: new Date().toISOString(),
          stacks: {},
>>>>>>> 7db78b45
        };
      }

      // Update the specific stack outputs for this stage
<<<<<<< HEAD
      fullOutputs.stages[stage].stacks[stackType] = {
=======
      deploymentOutputs.stages[stage].stacks[stackType] = {
>>>>>>> 7db78b45
        region: stackRegion,
        stackName,
        outputs,
      };
<<<<<<< HEAD
      fullOutputs.stages[stage].lastUpdated = new Date().toISOString();
=======
      deploymentOutputs.stages[stage].lastUpdated = new Date().toISOString();
>>>>>>> 7db78b45

      // Ensure directory exists
      await mkdir(join(__dirname), { recursive: true });

      // Save updated outputs
      await writeFile(
        this.outputsFilePath,
        JSON.stringify(fullOutputs, null, 2),
      );

      logger.debug(
        `Saved outputs for ${stackType} stack to ${this.outputsFilePath}`,
      );
      logger.debug(`Found ${outputs.length} outputs for ${stackType} stack`);
    } catch (error: unknown) {
      logger.error(
        `Failed to save outputs for ${stackType} stack: ${(error as Error).message}`,
      );
      throw error;
    }
  }

  async removeStackOutputs(stackType: StackType, stage: string): Promise<void> {
    try {
      let fullOutputs: any;
      try {
        const existingContent = await readFile(this.outputsFilePath, "utf8");
        fullOutputs = JSON.parse(existingContent);
      } catch {
        // File doesn't exist, nothing to remove
        logger.warning(
          `Outputs file not found at ${this.outputsFilePath}. Nothing to remove.`,
        );
        return;
      }

<<<<<<< HEAD
      if (fullOutputs.stages?.[stage]?.stacks?.[stackType]) {
        delete fullOutputs.stages[stage].stacks[stackType];
        fullOutputs.stages[stage].lastUpdated = new Date().toISOString();
=======
      if (deploymentOutputs.stages?.[stage]?.stacks[stackType]) {
        delete deploymentOutputs.stages[stage].stacks[stackType];
        deploymentOutputs.stages[stage].lastUpdated = new Date().toISOString();
>>>>>>> 7db78b45

        await writeFile(
          this.outputsFilePath,
          JSON.stringify(fullOutputs, null, 2),
        );
        logger.success(
          `Removed outputs for ${stackType} stack from ${this.outputsFilePath}`,
        );
      } else {
        logger.info(
          `No outputs found for ${stackType} in stage ${stage} to remove.`,
        );
      }
    } catch (error: unknown) {
      logger.error(
        `Failed to remove outputs for ${stackType} stack: ${(error as Error).message}`,
      );
      throw error;
    }
  }

  async getStackOutputs(
    stackType: StackType,
    stage: string,
  ): Promise<StackOutput[] | null> {
    try {
      const content = await readFile(this.outputsFilePath, "utf8");
      const fullOutputs: any = JSON.parse(content);

<<<<<<< HEAD
      // Handle nested stages structure
      if (!fullOutputs.stages || !fullOutputs.stages[stage]) {
        logger.warning(
          `No outputs found for stage ${stage} in deployment outputs file`,
        );
        return null;
      }

      return fullOutputs.stages[stage].stacks[stackType]?.outputs || null;
=======
      if (!deploymentOutputs.stages?.[stage]) {
        logger.warning(`No outputs found for stage ${stage}`);
        return null;
      }

      return deploymentOutputs.stages[stage].stacks[stackType]?.outputs || null;
>>>>>>> 7db78b45
    } catch (error: unknown) {
      logger.warning(
        `Could not read outputs for ${stackType}: ${(error as Error).message}`,
      );
      return null;
    }
  }

  async getOutputValue(
    stackType: StackType,
    stage: string,
    outputKey: string,
  ): Promise<string | null> {
    const outputs = await this.getStackOutputs(stackType, stage);
    if (!outputs) return null;

    const output = outputs.find((o) => o.OutputKey === outputKey);
    return output?.OutputValue || null;
  }

  /**
   * Search stored outputs for any output whose ExportName or OutputKey matches
   * one of the provided candidate names. Returns the OutputValue of the first
   * match or null if none found.
   */
  async findOutputValueByCandidates(
    stage: string,
    candidateNames: string[],
  ): Promise<string | null> {
    try {
      const content = await readFile(this.outputsFilePath, "utf8");
      const fullOutputs: any = JSON.parse(content);

<<<<<<< HEAD
      if (!fullOutputs.stages || !fullOutputs.stages[stage]) {
        logger.warning(
          `No outputs found for stage ${stage} in deployment outputs file`,
        );
        return null;
      }

      const stacks = fullOutputs.stages[stage].stacks || {};
=======
      if (!deploymentOutputs.stages?.[stage]) {
        logger.warning(`No outputs found for stage ${stage}`);
        return null;
      }

      const stacks = deploymentOutputs.stages[stage].stacks || {};
>>>>>>> 7db78b45

      for (const stackKey of Object.keys(stacks) as StackType[]) {
        const stackOutputs = stacks[stackKey]?.outputs || [];
        for (const out of stackOutputs) {
          const exportName = out.ExportName || "";
          const outputKey = out.OutputKey || "";
          if (
            candidateNames.includes(exportName) ||
            candidateNames.includes(outputKey)
          ) {
            return out.OutputValue || null;
          }
        }
      }

      return null;
    } catch (error: unknown) {
      logger.warning(
        `Could not read deployment outputs for candidate search: ${(error as Error).message}`,
      );
      return null;
    }
  }

  async getAllOutputs(stage: string): Promise<StageDeploymentOutputs | null> {
    try {
      const content = await readFile(this.outputsFilePath, "utf8");
      const fullOutputs: any = JSON.parse(content);

<<<<<<< HEAD
      if (!fullOutputs.stages || !fullOutputs.stages[stage]) {
        logger.warning(
          `No outputs found for stage ${stage} in deployment outputs file`,
        );
        return null;
      }

      // Return the stage-specific outputs in the old format for backwards compatibility
      return {
        stage,
        lastUpdated: fullOutputs.stages[stage].lastUpdated,
        stacks: fullOutputs.stages[stage].stacks,
      };
=======
      if (!deploymentOutputs.stages?.[stage]) {
        logger.warning(`No outputs found for stage ${stage}`);
        return null;
      }

      return deploymentOutputs.stages[stage];
>>>>>>> 7db78b45
    } catch (error: unknown) {
      logger.warning(
        `Could not read deployment outputs: ${(error as Error).message}`,
      );
      return null;
    }
  }

  async validateStackExists(
    stackType: StackType,
    stage: string,
  ): Promise<boolean> {
    try {
      const stackName = getStackName(stackType, stage);
      const stackRegion =
        stackType === StackType.WAF ? "us-east-1" : "ap-southeast-2";
      const cfClient = new CloudFormationClient({ region: stackRegion });

      const command = new DescribeStacksCommand({ StackName: stackName });
      const response = await cfClient.send(command);

      const stack = response.Stacks?.[0];
      const status = stack?.StackStatus;

      // Consider stack as existing and healthy if in these states
      const healthyStates = [
        "CREATE_COMPLETE",
        "UPDATE_COMPLETE",
        "UPDATE_ROLLBACK_COMPLETE",
      ];

      return healthyStates.includes(status || "");
    } catch (error: unknown) {
      // Type guard for error name and message (assuming error is an object with name and message properties)
      if (
        typeof error === "object" &&
        error !== null &&
        "name" in error &&
        "message" in error &&
        (error as { name: string }).name === "ValidationError" &&
        (error as { message: string }).message.includes("does not exist")
      ) {
        return false;
      }
      logger.warning(
        `Error checking stack ${stackType}: ${(error as Error).message}`,
      );
      return false;
    }
  }

  async clearOutputs(stage: string): Promise<void> {
<<<<<<< HEAD
    // Read existing outputs to preserve other stages
    let fullOutputs: any;
    try {
      const existingContent = await readFile(this.outputsFilePath, "utf8");
      fullOutputs = JSON.parse(existingContent);
    } catch {
      fullOutputs = { stages: {} };
    }

    // Clear only the specified stage
    fullOutputs.stages[stage] = {
      lastUpdated: new Date().toISOString(),
      stacks: {},
    };

    await writeFile(this.outputsFilePath, JSON.stringify(fullOutputs, null, 2));
    logger.info(`Cleared deployment outputs for stage ${stage}`);
=======
    try {
      const content = await readFile(this.outputsFilePath, "utf8");
      const deploymentOutputs: DeploymentOutputs = JSON.parse(content);

      // Remove only the specified stage
      if (deploymentOutputs.stages?.[stage]) {
        delete deploymentOutputs.stages[stage];
        await writeFile(
          this.outputsFilePath,
          JSON.stringify(deploymentOutputs, null, 2),
        );
        logger.info(`Cleared deployment outputs for stage ${stage}`);
      } else {
        logger.warning(`No outputs found for stage ${stage} to clear`);
      }
    } catch {
      // File doesn't exist, create empty structure
      const emptyOutputs: DeploymentOutputs = {
        stages: {},
      };
      await writeFile(
        this.outputsFilePath,
        JSON.stringify(emptyOutputs, null, 2),
      );
      logger.info(`Initialized empty deployment outputs file`);
    }
>>>>>>> 7db78b45
  }
}<|MERGE_RESOLUTION|>--- conflicted
+++ resolved
@@ -72,30 +72,9 @@
       }));
 
       // Load existing outputs (handles nested stages structure)
-      let fullOutputs: any;
+      let deploymentOutputs: DeploymentOutputs;
       try {
         const existingContent = await readFile(this.outputsFilePath, "utf8");
-<<<<<<< HEAD
-        fullOutputs = JSON.parse(existingContent);
-        // Ensure nested structure exists
-        if (!fullOutputs.stages) {
-          fullOutputs = { stages: {} };
-        }
-        if (!fullOutputs.stages[stage]) {
-          fullOutputs.stages[stage] = {
-            lastUpdated: new Date().toISOString(),
-            stacks: {},
-          };
-        }
-      } catch {
-        fullOutputs = {
-          stages: {
-            [stage]: {
-              lastUpdated: new Date().toISOString(),
-              stacks: {},
-            },
-          },
-=======
         const parsed = JSON.parse(existingContent);
 
         // Handle migration from old format
@@ -123,25 +102,16 @@
         deploymentOutputs.stages[stage] = {
           lastUpdated: new Date().toISOString(),
           stacks: {},
->>>>>>> 7db78b45
         };
       }
 
       // Update the specific stack outputs for this stage
-<<<<<<< HEAD
-      fullOutputs.stages[stage].stacks[stackType] = {
-=======
       deploymentOutputs.stages[stage].stacks[stackType] = {
->>>>>>> 7db78b45
         region: stackRegion,
         stackName,
         outputs,
       };
-<<<<<<< HEAD
-      fullOutputs.stages[stage].lastUpdated = new Date().toISOString();
-=======
       deploymentOutputs.stages[stage].lastUpdated = new Date().toISOString();
->>>>>>> 7db78b45
 
       // Ensure directory exists
       await mkdir(join(__dirname), { recursive: true });
@@ -149,7 +119,7 @@
       // Save updated outputs
       await writeFile(
         this.outputsFilePath,
-        JSON.stringify(fullOutputs, null, 2),
+        JSON.stringify(deploymentOutputs, null, 2),
       );
 
       logger.debug(
@@ -166,10 +136,10 @@
 
   async removeStackOutputs(stackType: StackType, stage: string): Promise<void> {
     try {
-      let fullOutputs: any;
+      let deploymentOutputs: DeploymentOutputs;
       try {
         const existingContent = await readFile(this.outputsFilePath, "utf8");
-        fullOutputs = JSON.parse(existingContent);
+        deploymentOutputs = JSON.parse(existingContent);
       } catch {
         // File doesn't exist, nothing to remove
         logger.warning(
@@ -178,19 +148,13 @@
         return;
       }
 
-<<<<<<< HEAD
-      if (fullOutputs.stages?.[stage]?.stacks?.[stackType]) {
-        delete fullOutputs.stages[stage].stacks[stackType];
-        fullOutputs.stages[stage].lastUpdated = new Date().toISOString();
-=======
       if (deploymentOutputs.stages?.[stage]?.stacks[stackType]) {
         delete deploymentOutputs.stages[stage].stacks[stackType];
         deploymentOutputs.stages[stage].lastUpdated = new Date().toISOString();
->>>>>>> 7db78b45
 
         await writeFile(
           this.outputsFilePath,
-          JSON.stringify(fullOutputs, null, 2),
+          JSON.stringify(deploymentOutputs, null, 2),
         );
         logger.success(
           `Removed outputs for ${stackType} stack from ${this.outputsFilePath}`,
@@ -214,26 +178,14 @@
   ): Promise<StackOutput[] | null> {
     try {
       const content = await readFile(this.outputsFilePath, "utf8");
-      const fullOutputs: any = JSON.parse(content);
-
-<<<<<<< HEAD
-      // Handle nested stages structure
-      if (!fullOutputs.stages || !fullOutputs.stages[stage]) {
-        logger.warning(
-          `No outputs found for stage ${stage} in deployment outputs file`,
-        );
-        return null;
-      }
-
-      return fullOutputs.stages[stage].stacks[stackType]?.outputs || null;
-=======
+      const deploymentOutputs: DeploymentOutputs = JSON.parse(content);
+
       if (!deploymentOutputs.stages?.[stage]) {
         logger.warning(`No outputs found for stage ${stage}`);
         return null;
       }
 
       return deploymentOutputs.stages[stage].stacks[stackType]?.outputs || null;
->>>>>>> 7db78b45
     } catch (error: unknown) {
       logger.warning(
         `Could not read outputs for ${stackType}: ${(error as Error).message}`,
@@ -265,25 +217,14 @@
   ): Promise<string | null> {
     try {
       const content = await readFile(this.outputsFilePath, "utf8");
-      const fullOutputs: any = JSON.parse(content);
-
-<<<<<<< HEAD
-      if (!fullOutputs.stages || !fullOutputs.stages[stage]) {
-        logger.warning(
-          `No outputs found for stage ${stage} in deployment outputs file`,
-        );
-        return null;
-      }
-
-      const stacks = fullOutputs.stages[stage].stacks || {};
-=======
+      const deploymentOutputs: DeploymentOutputs = JSON.parse(content);
+
       if (!deploymentOutputs.stages?.[stage]) {
         logger.warning(`No outputs found for stage ${stage}`);
         return null;
       }
 
       const stacks = deploymentOutputs.stages[stage].stacks || {};
->>>>>>> 7db78b45
 
       for (const stackKey of Object.keys(stacks) as StackType[]) {
         const stackOutputs = stacks[stackKey]?.outputs || [];
@@ -311,30 +252,14 @@
   async getAllOutputs(stage: string): Promise<StageDeploymentOutputs | null> {
     try {
       const content = await readFile(this.outputsFilePath, "utf8");
-      const fullOutputs: any = JSON.parse(content);
-
-<<<<<<< HEAD
-      if (!fullOutputs.stages || !fullOutputs.stages[stage]) {
-        logger.warning(
-          `No outputs found for stage ${stage} in deployment outputs file`,
-        );
-        return null;
-      }
-
-      // Return the stage-specific outputs in the old format for backwards compatibility
-      return {
-        stage,
-        lastUpdated: fullOutputs.stages[stage].lastUpdated,
-        stacks: fullOutputs.stages[stage].stacks,
-      };
-=======
+      const deploymentOutputs: DeploymentOutputs = JSON.parse(content);
+
       if (!deploymentOutputs.stages?.[stage]) {
         logger.warning(`No outputs found for stage ${stage}`);
         return null;
       }
 
       return deploymentOutputs.stages[stage];
->>>>>>> 7db78b45
     } catch (error: unknown) {
       logger.warning(
         `Could not read deployment outputs: ${(error as Error).message}`,
@@ -387,25 +312,6 @@
   }
 
   async clearOutputs(stage: string): Promise<void> {
-<<<<<<< HEAD
-    // Read existing outputs to preserve other stages
-    let fullOutputs: any;
-    try {
-      const existingContent = await readFile(this.outputsFilePath, "utf8");
-      fullOutputs = JSON.parse(existingContent);
-    } catch {
-      fullOutputs = { stages: {} };
-    }
-
-    // Clear only the specified stage
-    fullOutputs.stages[stage] = {
-      lastUpdated: new Date().toISOString(),
-      stacks: {},
-    };
-
-    await writeFile(this.outputsFilePath, JSON.stringify(fullOutputs, null, 2));
-    logger.info(`Cleared deployment outputs for stage ${stage}`);
-=======
     try {
       const content = await readFile(this.outputsFilePath, "utf8");
       const deploymentOutputs: DeploymentOutputs = JSON.parse(content);
@@ -432,6 +338,5 @@
       );
       logger.info(`Initialized empty deployment outputs file`);
     }
->>>>>>> 7db78b45
   }
 }