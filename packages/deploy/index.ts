--- conflicted
+++ resolved
@@ -112,235 +112,6 @@
   }
 }
 
-<<<<<<< HEAD
-  private isSuccessStatus(status: StackStatus): boolean {
-    // Explicitly type the array to ensure `includes` works correctly with the StackStatus enum
-    const successStatuses: StackStatus[] = [
-      StackStatus.CREATE_COMPLETE,
-      StackStatus.UPDATE_COMPLETE,
-      StackStatus.IMPORT_COMPLETE,
-    ];
-    return successStatuses.includes(status);
-  }
-
-  private async getStackParameters(
-    stackType: StackType,
-    stage: string,
-    options: DeploymentOptions,
-  ): Promise<Parameter[]> {
-    const allParameters: Parameter[] = [];
-
-    // Add common parameters for all stacks
-    allParameters.push({ ParameterKey: "Stage", ParameterValue: stage });
-
-    // Add parameters based on stack type
-    if (stackType !== StackType.WAF) {
-      allParameters.push({
-        ParameterKey: "TemplateBucketName",
-        ParameterValue: getTemplateBucketName(stage),
-      });
-    }
-
-    // Add WebACL parameters if stack depends on WAF
-    const config = getProjectConfig(stackType);
-    if (config.dependsOn?.includes(StackType.WAF)) {
-      const webAclId =
-        (await this.outputsManager.findOutputValueByCandidates(
-          stage,
-          candidateExportNames(StackType.WAF, stage, "web-acl-id"),
-        )) ||
-        (await this.outputsManager.getOutputValue(
-          StackType.WAF,
-          stage,
-          "WebACLId",
-        ));
-      if (webAclId) {
-        allParameters.push({
-          ParameterKey: "WebACLId",
-          ParameterValue: webAclId,
-        });
-      } else {
-        logger.warning(
-          "WebACLId not found in WAF outputs, skipping parameter.",
-        );
-      }
-
-      const webAclArn =
-        (await this.outputsManager.findOutputValueByCandidates(
-          stage,
-          candidateExportNames(StackType.WAF, stage, "web-acl-arn"),
-        )) ||
-        (await this.outputsManager.getOutputValue(
-          StackType.WAF,
-          stage,
-          "WebACLArn",
-        ));
-      if (webAclArn) {
-        allParameters.push({
-          ParameterKey: "WebACLArn",
-          ParameterValue: webAclArn,
-        });
-      } else {
-        logger.warning(
-          "WebACLArn not found in WAF outputs, skipping parameter.",
-        );
-      }
-    }
-
-    if (stackType === StackType.CWL) {
-      const templateBucketName =
-        (await this.outputsManager.findOutputValueByCandidates(
-          stage,
-          candidateExportNames(StackType.Shared, stage, "template-bucket-name"),
-        )) ||
-        (await this.outputsManager.getOutputValue(
-          StackType.Shared,
-          stage,
-          "TemplateBucketName",
-        ));
-      if (templateBucketName) {
-        allParameters.push({
-          ParameterKey: "SharedTemplateBucketName",
-          ParameterValue: templateBucketName,
-        });
-      } else {
-        logger.warning(
-          "TemplateBucketName not found in Shared outputs, skipping parameter.",
-        );
-      }
-    }
-
-    // Add KMS parameters if stack depends on Shared (which provides KMS)
-    if (config.dependsOn?.includes(StackType.Shared)) {
-      // Add KMS parameters from Shared stack
-      const kmsKeyId =
-        (await this.outputsManager.findOutputValueByCandidates(
-          stage,
-          candidateExportNames(StackType.Shared, stage, "kms-key-id"),
-        )) ||
-        (await this.outputsManager.getOutputValue(
-          StackType.Shared,
-          stage,
-          "KMSKeyId",
-        ));
-      if (kmsKeyId) {
-        allParameters.push({
-          ParameterKey: "KMSKeyId",
-          ParameterValue: kmsKeyId,
-        });
-      } else {
-        logger.warning(
-          "KMSKeyId not found in Shared outputs, skipping parameter.",
-        );
-      }
-
-      const kmsKeyArn =
-        (await this.outputsManager.findOutputValueByCandidates(
-          stage,
-          candidateExportNames(StackType.Shared, stage, "kms-key-arn"),
-        )) ||
-        (await this.outputsManager.getOutputValue(
-          StackType.Shared,
-          stage,
-          "KMSKeyArn",
-        ));
-      if (kmsKeyArn) {
-        allParameters.push({
-          ParameterKey: "KMSKeyArn",
-          ParameterValue: kmsKeyArn,
-        });
-      } else {
-        logger.warning(
-          "KMSKeyArn not found in Shared outputs, skipping parameter.",
-        );
-      }
-    }
-
-    return allParameters;
-  }
-
-  private async postDeploymentTasks(
-    stackType: StackType,
-    options: DeploymentOptions,
-  ): Promise<void> {
-    if (stackType === StackType.CWL && !options.skipUserCreation) {
-      // Corrected: Call createAdminUser and pass the necessary options
-      await this.userManager.createAdminUser({
-        stage: options.stage,
-        adminEmail: options.adminEmail,
-        region: options.region,
-      });
-    }
-  }
-
-  private async promptForAdminEmail(): Promise<string> {
-    const { adminEmail } = await inquirer.prompt([
-      {
-        type: "input",
-        name: "adminEmail",
-        message: "Enter admin email address for user creation:",
-        default: "admin@example.com",
-        validate: (input: string) =>
-          REGEX.EMAIL.test(input.trim()) ||
-          "Please enter a valid email address.", // Use REGEX.EMAIL
-      },
-    ]);
-    return adminEmail.trim();
-  }
-
-  private sleep(ms: number): Promise<void> {
-    return new Promise((resolve) => setTimeout(resolve, ms));
-  }
-
-  async removeAllStacks(options: DeploymentOptions): Promise<void> {
-    // Get removal order dynamically (reverse of deployment order)
-    const stacksToRemove = this.dependencyValidator.getRemovalOrder();
-
-    logger.info(`========================================`);
-    logger.info(`Starting removal of ALL stacks for stage: ${options.stage}`);
-    logger.info(`========================================`);
-    logger.info(
-      `Stacks will be removed in reverse dependency order: ${stacksToRemove.join(" → ")}`,
-    );
-    logger.info(`This process may take several minutes...`);
-
-    let successCount = 0;
-    let failureCount = 0;
-
-    for (let i = 0; i < stacksToRemove.length; i++) {
-      const stackType = stacksToRemove[i];
-      try {
-        logger.info(
-          `\n[${i + 1}/${stacksToRemove.length}] Processing ${stackType} stack...`,
-        );
-        await this.removeStack(stackType, options);
-        successCount++;
-        logger.success(
-          `✓ [${i + 1}/${stacksToRemove.length}] ${stackType} stack removal completed`,
-        );
-      } catch (error: unknown) {
-        failureCount++;
-        logger.error(
-          `✗ [${i + 1}/${stacksToRemove.length}] Failed to remove ${stackType} stack: ${(error as Error).message}`,
-        );
-        logger.warning(`Continuing with remaining stacks...`);
-      }
-    }
-
-    logger.info(`\n========================================`);
-    logger.info(`Stack removal process completed:`);
-    logger.info(`✓ Successfully removed: ${successCount} stacks`);
-    if (failureCount > 0) {
-      logger.warning(`✗ Failed to remove: ${failureCount} stacks`);
-    }
-    logger.info(`========================================`);
-
-    if (failureCount === 0) {
-      logger.success("🎉 All stacks removed successfully!");
-    } else {
-      logger.warning(
-        `⚠️  Some stacks failed to remove. Check the logs above for details.`,
-=======
 /**
  * Get all bucket names for a given stack and stage
  */
@@ -353,7 +124,6 @@
         `nlmonorepo-thestoryhub-frontend-${stage}`,
         `nlmonorepo-thestoryhub-userfiles-${stage}`,
         `nlmonorepo-thestoryhub-templates-${stage}`,
->>>>>>> 7db78b45
       );
       break;
     // Add other stacks here as needed
