--- conflicted
+++ resolved
@@ -142,7 +142,6 @@
     hasResolvers: true,
   },
 
-<<<<<<< HEAD
   [StackType.CardCountingTrainer]: {
     stackType: StackType.CardCountingTrainer,
     displayName: "Card Counting Trainer",
@@ -156,7 +155,10 @@
     },
     hasFrontend: true,
     hasLambdas: false,
-=======
+    hasResolvers: false,
+    requiresAdminUser: false,
+  },
+
   [StackType.LawnOrder]: {
     stackType: StackType.LawnOrder,
     displayName: "Lawn Order",
@@ -173,9 +175,8 @@
     },
     hasFrontend: true,
     hasLambdas: true,
->>>>>>> c5ceee35
-    hasResolvers: true,
-    requiresAdminUser: true,
+    hasResolvers: false,
+    requiresAdminUser: false,
   },
 };
 
