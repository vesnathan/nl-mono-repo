--- conflicted
+++ resolved
@@ -1,11 +1,7 @@
 import { util, Context, AppSyncIdentityCognito } from '@aws-appsync/utils';
-<<<<<<< HEAD
 // 'gqlTypes' is a module alias mapped in tsconfig.json to ../frontend/src/types/gqlTypes.ts
 // This allows the resolver compiler to resolve GraphQL generated types during build
 import { CWLUserInput, CWLUser } from 'gqlTypes';
-=======
-import { CWLUserInput, CWLUser } from '../../../../frontend/src/types/gqlTypes';
->>>>>>> 5ffd7b19
 
 // Define Input type for the resolver
 type CreateCWLUserMutationVariables = {
@@ -38,15 +34,9 @@
   ctx.stash.input = input;
 
   const newUserItem = {
-<<<<<<< HEAD
-    id: userId, // Primary key for DynamoDB
-    userId,
-    ...userInputWithoutEmail,
-=======
     id: userId, // DynamoDB table uses 'id' as primary key
     userId, // Keep userId field for backward compatibility/application logic
-    ...input,
->>>>>>> 5ffd7b19
+    ...userInputWithoutEmail,
     userAddedById: identity.username, // The SuperAdmin creating this user
     userCreated: now,
     privacyPolicy: false, // Default value, can be updated by user later
@@ -60,11 +50,7 @@
 
   return {
     operation: 'PutItem',
-<<<<<<< HEAD
-    key: util.dynamodb.toMapValues({ id: userId }),
-=======
     key: util.dynamodb.toMapValues({ id: userId }), // Use 'id' as primary key
->>>>>>> 5ffd7b19
     attributeValues: util.dynamodb.toMapValues(newUserItem),
     // condition: {
     //   expression: 'attribute_not_exists(id)', // Ensure user doesn't already exist
